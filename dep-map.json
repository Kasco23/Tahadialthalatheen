{
  "netlify/functions/create-daily-token.ts": [],
  "netlify/functions/createDailyRoom.ts": [],
<<<<<<< HEAD
  "src/components/ActiveGames.tsx": ["src/lib/mutations.ts"],
  "src/components/LobbyStatus.tsx": ["src/lib/supabaseClient.ts"],
  "src/components/PasswordModal.test.tsx": ["src/components/PasswordModal.tsx"],
=======
  "src/components/ActiveGames.tsx": [
    "src/lib/mutations.ts"
  ],
  "src/components/Alert.tsx": [],
  "src/components/LobbyStatus.tsx": [
    "src/lib/supabaseClient.ts"
  ],
  "src/components/PasswordModal.test.tsx": [
    "src/components/PasswordModal.tsx"
  ],
>>>>>>> ed0983a5
  "src/components/PasswordModal.tsx": [],
  "src/lib/createSession.test.ts": [
    "src/lib/mutations.ts",
    "src/lib/supabaseClient.ts"
  ],
  "src/lib/mutations.test.ts": ["src/lib/mutations.ts", "src/lib/types.ts"],
  "src/lib/mutations.ts": ["src/lib/supabaseClient.ts", "src/lib/types.ts"],
  "src/lib/mutations.validation.ts": [],
  "src/lib/presence.ts": ["src/lib/supabaseClient.ts"],
  "src/lib/realtimeHooks.ts": ["src/lib/supabaseClient.ts", "src/lib/types.ts"],
  "src/lib/sessionCode.test.ts": [
    "src/lib/mutations.ts",
    "src/lib/supabaseClient.ts"
  ],
  "src/lib/sessionHooks.ts": ["src/lib/supabaseClient.ts"],
  "src/lib/supabaseClient.ts": [],
  "src/lib/types.ts": ["src/lib/types/index.ts"],
  "src/lib/types/index.ts": ["src/lib/types/supabase.ts"],
  "src/lib/types/supabase.ts": [],
  "src/pages/GameSetup.tsx": [
    "src/components/Alert.tsx",
    "src/components/LobbyStatus.tsx",
    "src/lib/mutations.ts",
    "src/lib/supabaseClient.ts",
    "src/lib/types.ts"
  ],
  "src/pages/Homepage.tsx": [
    "src/components/ActiveGames.tsx",
    "src/components/PasswordModal.tsx",
    "src/lib/mutations.ts"
  ],
  "src/pages/Join.tsx": ["src/lib/mutations.ts", "src/lib/supabaseClient.ts"],
  "src/pages/Lobby.tsx": [
    "src/lib/mutations.ts",
    "src/lib/sessionHooks.ts",
    "src/lib/supabaseClient.ts",
    "src/lib/types/supabase.ts"
  ],
  "src/pages/Quiz.tsx": [
    "src/lib/mutations.ts",
    "src/lib/realtimeHooks.ts",
    "src/lib/sessionHooks.ts",
    "src/lib/types.ts"
  ],
  "src/pages/Results.tsx": [
    "src/lib/mutations.ts",
    "src/lib/sessionHooks.ts",
    "src/lib/supabaseClient.ts"
  ]
}<|MERGE_RESOLUTION|>--- conflicted
+++ resolved
@@ -1,11 +1,9 @@
 {
   "netlify/functions/create-daily-token.ts": [],
   "netlify/functions/createDailyRoom.ts": [],
-<<<<<<< HEAD
   "src/components/ActiveGames.tsx": ["src/lib/mutations.ts"],
   "src/components/LobbyStatus.tsx": ["src/lib/supabaseClient.ts"],
   "src/components/PasswordModal.test.tsx": ["src/components/PasswordModal.tsx"],
-=======
   "src/components/ActiveGames.tsx": [
     "src/lib/mutations.ts"
   ],
@@ -16,7 +14,6 @@
   "src/components/PasswordModal.test.tsx": [
     "src/components/PasswordModal.tsx"
   ],
->>>>>>> ed0983a5
   "src/components/PasswordModal.tsx": [],
   "src/lib/createSession.test.ts": [
     "src/lib/mutations.ts",
